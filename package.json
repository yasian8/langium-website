--- conflicted
+++ resolved
@@ -35,12 +35,7 @@
     "@babel/cli": "^7.19.3",
     "@babel/core": "^7.19.3",
     "@babel/preset-react": "^7.18.6",
-<<<<<<< HEAD
-    "@monaco-editor/react": "^4.4.6",
-    "monaco-editor-wrapper": "^1.2.0",
-=======
     "@typefox/monaco-editor-react": "^1.0.0-next.2",
->>>>>>> f796f8d9
     "react": "^18.2.0",
     "react-dom": "^18.2.0"
   }
